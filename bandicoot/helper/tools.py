from collections import OrderedDict as NativeOrderedDict
from functools import update_wrapper
import itertools
import inspect
import math
import json

try:
    from thread import get_ident as _get_ident
except ImportError:
    from dummy_thread import get_ident as _get_ident

__all__ = ['CustomEncoder', 'OrderedDict', 'Colors', 'advanced_wrap', 'warning_str', 'percent_records_missing_location', 'antennas_missing_locations', 'pairwise', 'mean', 'kurtosis', 'skewness', 'std', 'moment', 'median', 'minimum', 'maximum', 'SummaryStats', 'summary_stats', 'entropy', 'great_circle_distance', 'AutoVivification']


class CustomEncoder(json.JSONEncoder):
    def default(self, obj):
        from bandicoot.core import User
        if isinstance(obj, User):
            return repr(obj)

        return json.JSONEncoder.default(self, obj)


class OrderedDict(NativeOrderedDict):
    def __repr__(self):
        if not self:
            return '%s()' % (self.__class__.__name__,)

        # This solution is easy to implement but not robust
        s = json.dumps(self, cls=CustomEncoder, indent=4)

        transformations = [
            ('"<', '<'),
            ('>"', '>'),
            ('null', 'None')
        ]

        for old_pattern, new_pattern in transformations:
            s = s.replace(old_pattern, new_pattern)

        return s


def advanced_wrap(f, wrapper):
    """
    Wrap a decorated function while keeping the same keyword arguments
    """
    f_sig = list(inspect.getargspec(f))
    wrap_sig = list(inspect.getargspec(wrapper))

    # Update the keyword arguments of the wrapper
    if f_sig[3] is None or f_sig[3] == []:
        f_sig[3], f_kwargs = [], []
    else:
        f_kwargs = f_sig[0][-len(f_sig[3]):]

    for key, default in zip(f_kwargs, f_sig[3]):
        wrap_sig[0].append(key)
        wrap_sig[3] = wrap_sig[3] + (default, )

    wrap_sig[2] = None  # Remove kwargs
    src = "lambda %s: " % (inspect.formatargspec(*wrap_sig)[1:-1])
    new_args = inspect.formatargspec(
        wrap_sig[0], wrap_sig[1], wrap_sig[2], f_kwargs,
        formatvalue=lambda x: '=' + x)
    src += 'wrapper%s\n' % new_args

    decorated = eval(src, locals())
    return update_wrapper(decorated, f)


class Colors:
    """
    The `Colors` class stores six codes to color a string. It can be used to print
    messages inside a terminal prompt.

    Examples
    --------
    >>> print Colors.FAIL + "Error: it's a failure!" + Colors.ENDC

    Attributes
    ----------
    HEADER
        Header color.
    OKBLUE
        Blue color for a success message
    OKGREEN
        Green color for a success message
    WARNING
        Warning color (yellow)
    FAIL
        Failing color (red)
    ENDC
        Code to disable coloring. Always add it after coloring a string.

    """

    def __init__(self):
        pass

    HEADER = '\033[95m'
    OKBLUE = '\033[94m'
    OKGREEN = '\033[32m'
    WARNING = '\033[33m'
    FAIL = '\033[31m'
    ENDC = '\033[0m'


def warning_str(str):
    """
    Return a colored string using the warning color (`Colors.WARNING`).
    """
    return Colors.WARNING + str + Colors.ENDC


def percent_records_missing_location(user, method=None):
    """
    Return the percentage of records missing a location parameter.
    """

    if len(user.records) == 0:
        return 0.

    missing_locations = sum([1 for record in user.records if record.position._get_location(user) is None])
    return float(missing_locations) / len(user.records)


def antennas_missing_locations(user, Method=None):
    unique_antennas = set([record.position.antenna for record in user.records if record.position.antenna is not None])
    return sum([1 for antenna in unique_antennas if user.antennas.get(antenna) is None])


def pairwise(iterable):
    "s -> (s0,s1), (s1,s2), (s2, s3), ..."
    a, b = itertools.tee(iterable)
    next(b, None)
    return itertools.izip(a, b)


def mean(data):
    """
    Return the arithmetic mean of ``data``.

    Examples
    --------

    >>> mean([1, 2, 3, 4, 4])
    2.8
    """

    if len(data) < 1:
        return None

    return float(sum(data)) / len(data)


def kurtosis(data):
    """
    Return the kurtosis for ``data``.
    """

    if len(data) == 0:
        return None

    num = moment(data, 4)
    denom = moment(data, 2) ** 2.

    return num / denom if denom != 0 else 0


def skewness(data):
    """
    Returns the skewness of ``data``.
    """

    if len(data) == 0:
        return None

    num = moment(data, 3)
    denom = moment(data, 2) ** 1.5

    return num / denom if denom != 0 else 0.


def std(data):
    if len(data) == 0:
        return None

    variance = moment(data, 2)
    return variance ** 0.5


def moment(data, n):
    if len(data) <= 1:
        return 0

    _mean = mean(data)
    return float(sum([(item - _mean) ** n for item in data])) / len(data)


def median(data):
    """
    Return the median of numeric data, unsing the "mean of middle two" method.
    If ``data`` is empty, ``0`` is returned.

    Examples
    --------

    >>> median([1, 3, 5])
    3.0

    When the number of data points is even, the median is interpolated:
    >>> median([1, 3, 5, 7])
    4.0
    """

    if len(data) == 0:
        return None

    data.sort()
    return float((data[len(data) / 2] + data[(len(data) - 1) / 2]) / 2.)


def minimum(data):
    if len(data) == 0:
        return None

    return float(min(data))


def maximum(data):
    if len(data) == 0:
        return None

    return float(max(data))


class SummaryStats(object):
    """
    Data structure storing a numeric distribution

    Attributes
    ----------
    mean : float
        Mean of the distribution.
    std : float
        The standard deviation of the distribution.
    min: float
        The minimum value of the distribution.
    max: float
        The max value of the distribution.
    median : float
        The median value of the distribution
    skewness : float
        The skewness of the distribution, measuring its asymmetry
    kurtosis : float
        The kurtosis of the distribution, measuring its "peakedness"
    distribution : list
        The complete distribution, as a list of floats

    Note
    ----

    You can generate a *SummaryStats* object using the
    :meth:`~bandicoot.helper.tools.summary_stats` function.

    """

    __slots__ = ['mean', 'std', 'min', 'max', 'median',
                 'skewness', 'kurtosis', 'distribution']

    def __init__(self, mean, std, min, max, median, skewness, kurtosis, distribution):
        self.mean, self.std, self.min, self.max, self.median, self.skewness, self.kurtosis, self.distribution = mean, std, min, max, median, skewness, kurtosis, distribution

    def __repr__(self):
        return "SummaryStats(" + ", ".join(map(lambda x: "%s=%r" % (x, getattr(self, x)), self.__slots__)) + ")"

    def __eq__(self, other):
        if isinstance(other, self.__class__) and self.__slots__ == other.__slots__:
            return all(getattr(self, attr) == getattr(other, attr) for attr in self.__slots__)
        return False


def summary_stats(data):
    """
    Returns a :class:`~bandicoot.helper.tools.SummaryStats` object containing informations on the given distribution.

    Example
    -------
    >>> summary_stats([0, 1])
    SummaryStats(mean=0.5, std=0.5, min=0.0, max=1.0, median=0.5, skewness=0.0, kurtosis=1.0, distribution=[0, 1])
    """

    if len(data) < 1:
        return SummaryStats(0., 0., 0., 0., 0., 0., 0., [])

    data.sort()
    _median = median(data)

    _mean = mean(data)
    _std = std(data)
    _minimum = minimum(data)
    _maximum = maximum(data)
    _kurtosis = kurtosis(data)
    _skewness = skewness(data)
    _distribution = data

    return SummaryStats(_mean, _std, _minimum, _maximum, _median, _skewness, _kurtosis, _distribution)


def entropy(data):
    """
    Compute the Shannon entropy, a measure of uncertainty.
    """

    if len(data) == 0:
        return None

    n = sum(data)

    _op = lambda f: f * math.log(f)
    return - sum(_op(float(i) / n) for i in data)


def great_circle_distance(pt1, pt2):
    r = 6371.

    delta_latitude = (pt1[0] - pt2[0]) / 180 * math.pi
    delta_longitude = (pt1[1] - pt2[1]) / 180 * math.pi
    latitude1 = pt1[0] / 180 * math.pi
    latitude2 = pt2[0] / 180 * math.pi

    return r * 2. * math.asin(math.sqrt(math.pow(math.sin(delta_latitude / 2), 2) + math.cos(latitude1) * math.cos(latitude2) * math.pow(math.sin(delta_longitude / 2), 2)))


class AutoVivification(dict):
    """
    Implementation of perl's autovivification feature.

    Under CC-BY-SA 3.0 from nosklo on stackoverflow:
    http://stackoverflow.com/questions/19189274/defaultdict-of-defaultdict-nested
    """

    def __getitem__(self, item):
        try:
            return dict.__getitem__(self, item)
        except KeyError:
            value = self[item] = type(self)()
            return value

def double_filter(f, iterable):
    trues = []
    falses = []
    for elem in iterable:
        if f(elem):
            trues.append(elem)
        else:
            falses.append(elem)
<<<<<<< HEAD
    return trues, falses
=======
    return trues, falses
>>>>>>> ddf2cd5a
<|MERGE_RESOLUTION|>--- conflicted
+++ resolved
@@ -357,8 +357,4 @@
             trues.append(elem)
         else:
             falses.append(elem)
-<<<<<<< HEAD
-    return trues, falses
-=======
-    return trues, falses
->>>>>>> ddf2cd5a
+    return trues, falses