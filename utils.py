--- conflicted
+++ resolved
@@ -105,19 +105,11 @@
         #(bc.individual.active_days, scalar_type),
         (bc.individual.number_of_contacts, scalar_type),
         (bc.individual.interactions_per_contact, scalar_type),
-<<<<<<< HEAD
-        #(bc.individual.percent_ei_percent_interactions, scalar_type),
-        (bc.individual.balance_of_interactions, scalar_type),
-        (bc.individual.entropy_per_contacts, scalar_type),
-        (bc.individual.duration, scalar_type),
-        #(bc.individual.percent_ei_percent_durations, scalar_type),
-=======
         (bc.individual.percent_ei_percent_interactions, scalar_type),
         (bc.individual.balance_of_interactions, scalar_type),
         #(bc.individual.entropy_per_contacts, scalar_type),
         (bc.individual.duration, scalar_type),
         (bc.individual.percent_ei_percent_durations, scalar_type),
->>>>>>> d1f1f780
         (bc.individual.percent_initiated_conversations, summary_type),
         (bc.individual.percent_concluded_conversations, summary_type),
         (bc.individual.overlap_conversations_per_contacts, scalar_type),
